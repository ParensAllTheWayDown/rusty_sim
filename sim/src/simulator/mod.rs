//! The simulator module provides the mechanics to orchestrate the models and
//! connectors via discrete event simulation.  The specific formalism for
//! simulation execution is the Discrete Event System Specification.  User
//! interaction is also captured in this module - simulation stepping and
//! input injection.
//!
//! `Simulation` and `WebSimulation` are used for Rust- and npm-based
//! projects, respectively.  The `Simulation` methods use the associated
//! struct types directly, while the `WebSimulation` provides an interface
//! with better JS/WASM compatibility.
//!
//! Most simulation analysis will involve the collection, transformation,
//! and analysis of messages.  The `step`, `step_n`, and `step_until` methods
//! return the messages generated during the execution of the simulation
//! step(s), for use in message analysis.

use itertools::iproduct;
use serde::{Deserialize, Serialize};

use crate::input_modeling::dyn_rng;
use crate::input_modeling::dynamic_rng::SimulationRng;
use crate::models::{DevsModel, Model, ModelMessage, ModelRecord, Reportable};
use crate::utils::errors::SimulationError;
use crate::utils::set_panic_hook;

pub mod coupling;
pub mod services;
pub mod web;

pub use self::coupling::{Connector, Message};
pub use self::services::Services;
pub use self::web::Simulation as WebSimulation;

/// The `Simulation` struct is the core of sim, and includes everything
/// needed to run a simulation - models, connectors, and a random number
/// generator.  State information, specifically global time and active
/// messages are additionally retained in the struct.
#[derive(Clone, Default, Serialize, Deserialize)]
#[serde(rename_all = "camelCase")]
pub struct Simulation {
    models: Vec<Model>,
    connectors: Vec<Connector>,
    messages: Vec<Message>,
    services: Services,
}

struct MessageModelPair {
    model_index: usize,
    message_index: usize,
}

struct MessageModelPairRef<'a> {
    model_index: &'a mut Model,
    message_index: &'a Message,
}

impl Simulation {
    /// This constructor method creates a simulation from a supplied
    /// configuration (models and connectors).
    pub fn post(models: Vec<Model>, connectors: Vec<Connector>) -> Self {
        set_panic_hook();
        Self {
            models,
            connectors,
            ..Self::default()
        }
    }

    /// This constructor method creates a simulation from a supplied
    /// configuration (models and connectors).
    pub fn post_with_rng(
        models: Vec<Model>,
        connectors: Vec<Connector>,
        global_rng: impl SimulationRng + 'static,
    ) -> Self {
        set_panic_hook();
        Self {
            models,
            connectors,
            services: Services {
                global_rng: dyn_rng(global_rng),
                global_time: 0.0,
            },
            ..Self::default()
        }
    }

    pub fn set_rng(&mut self, rng: impl SimulationRng + 'static) {
        self.services.global_rng = dyn_rng(rng)
    }

    /// This method sets the models and connectors of an existing simulation.
    pub fn put(&mut self, models: Vec<Model>, connectors: Vec<Connector>) {
        self.models = models;
        self.connectors = connectors;
    }

    /// Simulation steps generate messages, which are then consumed on
    /// subsequent simulation steps.  These messages between models in a
    /// simulation drive much of the discovery, analysis, and design.  This
    /// accessor method provides the list of active messages, at the current
    /// point of time in the simulation.  Message history is not retained, so
    /// simulation products and projects should collect messages as needed
    /// throughout the simulation execution.
    pub fn get_messages(&self) -> &Vec<Message> {
        &self.messages
    }

    /// An accessor method for the simulation global time.
    pub fn get_global_time(&self) -> f64 {
        self.services.global_time()
    }

    /// This method provides a mechanism for getting the status of any model
    /// in a simulation.  The method takes the model ID as an argument, and
    /// returns the current status string for that model.
    pub fn get_status(&self, model_id: &str) -> Result<String, SimulationError> {
        Ok(self
            .models
            .iter()
            .find(|model| model.id() == model_id)
            .ok_or(SimulationError::ModelNotFound)?
            .status())
    }

    /// This method provides a mechanism for getting the records of any model
    /// in a simulation.  The method takes the model ID as an argument, and
    /// returns the records for that model.
    pub fn get_records(&self, model_id: &str) -> Result<&Vec<ModelRecord>, SimulationError> {
        Ok(self
            .models
            .iter()
            .find(|model| model.id() == model_id)
            .ok_or(SimulationError::ModelNotFound)?
            .records())
    }

    /// To enable simulation replications, the reset method resets the state
    /// of the simulation, except for the random number generator.
    /// Recreating a simulation from scratch for additional replications
    /// does not work, due to the random number generator seeding.
    pub fn reset(&mut self) {
        self.reset_messages();
        self.reset_global_time();
    }

    /// Clear the active messages in a simulation.
    pub fn reset_messages(&mut self) {
        self.messages = Vec::new();
    }

    /// Reset the simulation global time to 0.0.
    pub fn reset_global_time(&mut self) {
        self.services.set_global_time(0.0);
    }

    /// Provide immutable reference to models for analysis.  Can't change.  Just look.
    pub fn get_models(&self) -> &[Model] {
        &self.models
    }

    pub fn get_connectors(&self) -> &[Connector] {
        &self.connectors
    }

    /// This method provides a convenient foundation for operating on the
    /// full set of models in the simulation.
    pub fn models_mut(&mut self) -> Vec<&mut Model> {
        self.models.iter_mut().collect()
    }

    fn get_message_target_tuple(
        &self,
        source_id: &str,
        source_port: &str,
    ) -> Vec<(String, String)> {
        self.connectors
            .iter()
            .filter_map(|connector| {
                if connector.source_id() == source_id && connector.source_port() == source_port {
                    Some((
                        connector.target_id().to_string(),
                        connector.target_port().to_string(),
                    ))
                } else {
                    None
                }
            })
            .collect()
    }

    /// Input injection creates a message during simulation execution,
    /// without needing to create that message through the standard
    /// simulation constructs.  This enables live simulation interaction,
    /// disruption, and manipulation - all through the standard simulation
    /// message system.
    pub fn inject_input(&mut self, message: Message) {
        self.messages.push(message);
    }

    /// Calculate the minimum next event time of all models in simulation.
    pub fn until_next_event(&self) -> f64 {
        // until_next_event = self.models().iter().fold(INFINITY, |min, model| {
        //     f64::min(min, model.until_next_event())
        // })
        self.models
            .iter()
            .map(|model| model.until_next_event())
            .reduce(f64::min)
            .unwrap()
            .min(f64::INFINITY)
    }

    /// advance the time for all models in the simulation
    pub fn time_advance(&mut self, time_delta: f64) {
        self.models_mut()
            .iter_mut()
            .for_each(|model| model.time_advance(time_delta))
    }

<<<<<<< HEAD
    /// This is too removed... just shuffling indexes together.
    /// would rather shuffle together the actual structure references.
    pub fn messages_for_models(&mut self) -> Vec<MessageModelPair> {
        let msg_idx = 0..self.messages.len();
        let mdl_idx = 0..self.models.len();
        iproduct!(msg_idx, mdl_idx)
            .filter_map(|(msg_idx, mdl_idx)| {
                let mdl:& mut Model = & mut self.models[mdl_idx];
                let msg = &self.messages[msg_idx];
                println!("{},{}", &mdl.id(), &msg.target_id());
                match mdl.id() == msg.target_id() {
                    true => Some(MessageModelPair {
                        model_index: mdl_idx,
                        message_index: msg_idx,
                    }),
                    false => None,
                }
            })
            .collect::<Vec<_>>()
    }

    ///For each message and for each models (product)
    /// find all pairs where model.id == message.target_id.
    pub fn message_to_model_events_ext(&mut self) -> Result<(), SimulationError> {
        self.messages_for_models().iter().try_for_each(
            |mut mmp| -> Result<(), SimulationError> {
                let model_message = ModelMessage {
                    port_name: self.messages[mmp.message_index].target_port().to_string(),
                    content: self.messages[mmp.message_index].content().to_string(),
                };
                match self.models[mmp.model_index].events_ext(&model_message, &mut self.services) {
                    Ok(()) => Ok(()),
                    Err(e) => Err(e),
                }
            },
        )
=======
    pub fn handle_messages(&mut self, messages: Vec<Message>) -> Result<(), SimulationError> {
        messages.iter().try_for_each(|msg| {
            let mut services = self.services.clone();
            self.models
                .iter_mut()
                .try_for_each(|m| match m.id() == msg.target_id() {
                    true => m.events_ext(
                        &ModelMessage {
                            port_name: msg.target_port().to_string(),
                            content: msg.content().to_string(),
                        },
                        &mut services,
                    ),
                    false => Ok(()),
                })
        })
>>>>>>> 02d96ec0
    }

    /// The simulation step is foundational for a discrete event simulation.
    /// This method executes a single discrete event simulation step,
    /// including internal state transitions, external state transitions,
    /// message orchestration, global time accounting, and step messages
    /// output.
    pub fn step(&mut self) -> Result<Vec<Message>, SimulationError> {
        let mut next_messages: Vec<Message> = Vec::new();
        // Process external events
<<<<<<< HEAD
        // if !messages.is_empty() {
        //     (0..self.models.len()).try_for_each(|model_index| -> Result<(), SimulationError> {
        //         let model_messages: Vec<ModelMessage> = messages
        //             .iter()
        //             .filter_map(|message| {
        //                 if message.target_id() == self.models[model_index].id() {
        //                     Some(ModelMessage {
        //                         port_name: message.target_port().to_string(),
        //                         content: message.content().to_string(),
        //                     })
        //                 } else {
        //                     None
        //                 }
        //             })
        //             .collect();
        //         model_messages
        //             .iter()
        //             .try_for_each(|model_message| -> Result<(), SimulationError> {
        //                 self.models[model_index].events_ext(model_message, &mut self.services)
        //             })
        //     })?;
        // }
        self.message_to_model_events_ext();
=======
        &self.handle_messages(self.messages.clone())?;
>>>>>>> 02d96ec0

        // Process internal events and gather associated messages
        let until_next_event: f64 = match self.messages.is_empty() {
            true => self.until_next_event(),
            _ => 0.0f64,
        };
        self.time_advance(until_next_event);

        self.services
            .set_global_time(self.services.global_time() + until_next_event);

        let errors: Result<Vec<()>, SimulationError> = (0..self.models.len())
            .map(|model_index| -> Result<(), SimulationError> {
                // models filtered to those with eminent next event time.
                if self.models[model_index].until_next_event() == 0.0 {
                    self.models[model_index]
                        .events_int(&mut self.services)?
                        .iter()
                        .for_each(|outgoing_message| {
                            let target_tuple = self.get_message_target_tuple(
                                self.models[model_index].id(), // Outgoing message source model ID
                                &outgoing_message.port_name,   // Outgoing message source model port
                            );
                            target_tuple.iter().for_each(|(target_id, target_port)| {
                                next_messages.push(Message::new(
                                    self.models[model_index].id().to_string(),
                                    outgoing_message.port_name.clone(),
                                    target_id.clone(),
                                    target_port.clone(),
                                    self.services.global_time(),
                                    outgoing_message.content.clone(),
                                ));
                            });
                        });
                }
                Ok(())
            })
            .collect();
        errors?;
        self.messages = next_messages;
        Ok(self.get_messages().clone())
    }

    /// This method executes simulation `step` calls, until a global time
    /// has been exceeded.  At which point, the messages from all the
    /// simulation steps are returned.
    pub fn step_until(&mut self, until: f64) -> Result<Vec<Message>, SimulationError> {
        let mut message_records: Vec<Message> = Vec::new();
        loop {
            self.step()?;
            if self.services.global_time() < until {
                message_records.extend(self.get_messages().clone());
            } else {
                break;
            }
        }
        Ok(message_records)
    }

    /// This method executes the specified number of simulation steps, `n`.
    /// Upon execution of the n steps, the messages from all the steps are
    /// returned.
    pub fn step_n(&mut self, n: usize) -> Result<Vec<Message>, SimulationError> {
        let mut message_records: Vec<Message> = Vec::new();
        (0..n)
            .map(|_| -> Result<Vec<Message>, SimulationError> {
                self.step()?;
                message_records.extend(self.messages.clone());
                Ok(Vec::new())
            })
            .find(Result::is_err)
            .unwrap_or(Ok(message_records))
    }

    //TODO Only collect messages meeting some predicate
    // all the step methods collect all messages this may be a lot of messages
    // if a simulation runs to steady state.
    // It might be good to have a step method that filters the messages that are kept so the caller
    // can determine if they want to keep all or just messages meeting some predicate conditions.
}<|MERGE_RESOLUTION|>--- conflicted
+++ resolved
@@ -14,7 +14,6 @@
 //! return the messages generated during the execution of the simulation
 //! step(s), for use in message analysis.
 
-use itertools::iproduct;
 use serde::{Deserialize, Serialize};
 
 use crate::input_modeling::dyn_rng;
@@ -42,16 +41,6 @@
     connectors: Vec<Connector>,
     messages: Vec<Message>,
     services: Services,
-}
-
-struct MessageModelPair {
-    model_index: usize,
-    message_index: usize,
-}
-
-struct MessageModelPairRef<'a> {
-    model_index: &'a mut Model,
-    message_index: &'a Message,
 }
 
 impl Simulation {
@@ -218,44 +207,6 @@
             .for_each(|model| model.time_advance(time_delta))
     }
 
-<<<<<<< HEAD
-    /// This is too removed... just shuffling indexes together.
-    /// would rather shuffle together the actual structure references.
-    pub fn messages_for_models(&mut self) -> Vec<MessageModelPair> {
-        let msg_idx = 0..self.messages.len();
-        let mdl_idx = 0..self.models.len();
-        iproduct!(msg_idx, mdl_idx)
-            .filter_map(|(msg_idx, mdl_idx)| {
-                let mdl:& mut Model = & mut self.models[mdl_idx];
-                let msg = &self.messages[msg_idx];
-                println!("{},{}", &mdl.id(), &msg.target_id());
-                match mdl.id() == msg.target_id() {
-                    true => Some(MessageModelPair {
-                        model_index: mdl_idx,
-                        message_index: msg_idx,
-                    }),
-                    false => None,
-                }
-            })
-            .collect::<Vec<_>>()
-    }
-
-    ///For each message and for each models (product)
-    /// find all pairs where model.id == message.target_id.
-    pub fn message_to_model_events_ext(&mut self) -> Result<(), SimulationError> {
-        self.messages_for_models().iter().try_for_each(
-            |mut mmp| -> Result<(), SimulationError> {
-                let model_message = ModelMessage {
-                    port_name: self.messages[mmp.message_index].target_port().to_string(),
-                    content: self.messages[mmp.message_index].content().to_string(),
-                };
-                match self.models[mmp.model_index].events_ext(&model_message, &mut self.services) {
-                    Ok(()) => Ok(()),
-                    Err(e) => Err(e),
-                }
-            },
-        )
-=======
     pub fn handle_messages(&mut self, messages: Vec<Message>) -> Result<(), SimulationError> {
         messages.iter().try_for_each(|msg| {
             let mut services = self.services.clone();
@@ -272,7 +223,6 @@
                     false => Ok(()),
                 })
         })
->>>>>>> 02d96ec0
     }
 
     /// The simulation step is foundational for a discrete event simulation.
@@ -283,33 +233,7 @@
     pub fn step(&mut self) -> Result<Vec<Message>, SimulationError> {
         let mut next_messages: Vec<Message> = Vec::new();
         // Process external events
-<<<<<<< HEAD
-        // if !messages.is_empty() {
-        //     (0..self.models.len()).try_for_each(|model_index| -> Result<(), SimulationError> {
-        //         let model_messages: Vec<ModelMessage> = messages
-        //             .iter()
-        //             .filter_map(|message| {
-        //                 if message.target_id() == self.models[model_index].id() {
-        //                     Some(ModelMessage {
-        //                         port_name: message.target_port().to_string(),
-        //                         content: message.content().to_string(),
-        //                     })
-        //                 } else {
-        //                     None
-        //                 }
-        //             })
-        //             .collect();
-        //         model_messages
-        //             .iter()
-        //             .try_for_each(|model_message| -> Result<(), SimulationError> {
-        //                 self.models[model_index].events_ext(model_message, &mut self.services)
-        //             })
-        //     })?;
-        // }
-        self.message_to_model_events_ext();
-=======
         &self.handle_messages(self.messages.clone())?;
->>>>>>> 02d96ec0
 
         // Process internal events and gather associated messages
         let until_next_event: f64 = match self.messages.is_empty() {
