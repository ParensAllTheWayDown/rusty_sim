--- conflicted
+++ resolved
@@ -449,18 +449,10 @@
     assert!(storage_arrivals_count == expected);
 }
 
-<<<<<<< HEAD
-    #[test]
-    fn simulation_serialization_deserialization_field_ordering() {
-        // Confirm field order does not matter for yaml deserialization
-        let models = r#"
-=======
 #[test]
-#[ignore]
 fn simulation_serialization_deserialization_field_ordering() {
     // Confirm field order does not matter for yaml deserialization
     let models = r#"
->>>>>>> b3fb72f1
 - id: "generator-01"
   portsIn: {}
   portsOut:
@@ -589,23 +581,13 @@
   sourcePort: "processed job"
   targetPort: "store"
 "#;
-<<<<<<< HEAD
-        let models: Vec<Model> = serde_yaml::from_str(s_models).unwrap();
-        let connectors: Vec<Connector> = serde_yaml::from_str(s_connectors).unwrap();
-        WebSimulation::post_yaml(
-            &serde_yaml::to_string(&models).unwrap(),
-            &serde_yaml::to_string(&connectors).unwrap(),
-        );
-    }
-=======
-    let models: Vec<Box<dyn Model>> = serde_yaml::from_str(s_models).unwrap();
+    let models: Vec<Model> = serde_yaml::from_str(s_models).unwrap();
     let connectors: Vec<Connector> = serde_yaml::from_str(s_connectors).unwrap();
     WebSimulation::post_yaml(
         &serde_yaml::to_string(&models).unwrap(),
         &serde_yaml::to_string(&connectors).unwrap(),
     );
 }
->>>>>>> b3fb72f1
 
 #[test]
 fn non_stationary_generation() {
@@ -676,19 +658,11 @@
     );
 }
 
-<<<<<<< HEAD
-    #[test]
-    fn exclusive_gateway_proportions_chi_square() {
-        let models = r#"
-- id: "generator-01"
-  type: "Generator"
-=======
 #[test]
 fn exclusive_gateway_proportions_chi_square() {
     let models = r#"
-- type: "Generator"
-  id: "generator-01"
->>>>>>> b3fb72f1
+- id: "generator-01"
+  type: "Generator"
   portsIn: {}
   portsOut:
     job: "job"
